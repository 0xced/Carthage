--- conflicted
+++ resolved
@@ -532,10 +532,7 @@
 					return .empty
 				}
 
-<<<<<<< HEAD
 				return buildDependencyProject(dependency.project, canBuildSDK: canBuildSDK, self.directoryURL, withConfiguration: configuration, platform: platform, sendWarning: sendWarning)
-=======
-				return buildDependencyProject(dependency.project, self.directoryURL, withConfiguration: configuration, platform: platform)
 					|> catch { error in
 						switch error {
 						case .NoSharedFrameworkSchemes:
@@ -549,7 +546,6 @@
 							return SignalProducer(error: error)
 						}
 					}
->>>>>>> f85cd90d
 			}
 	}
 }
