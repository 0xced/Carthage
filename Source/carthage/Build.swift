//
//  Build.swift
//  Carthage
//
//  Created by Justin Spahr-Summers on 2014-10-11.
//  Copyright (c) 2014 Carthage. All rights reserved.
//

import CarthageKit
import Commandant
import Foundation
import Result
import ReactiveCocoa
import ReactiveTask

extension BuildOptions: OptionsType {
<<<<<<< HEAD
	public static func create(configuration: String) -> BuildPlatform -> String? -> String? -> Bool -> BuildOptions {
		return { buildPlatform in { toolchain in { derivedDataPath in { cacheBuilds in
			return self.init(configuration: configuration, platforms: buildPlatform.platforms, toolchain: toolchain, derivedDataPath: derivedDataPath, cacheBuilds: cacheBuilds)
		} } } }
=======
	public static func create(configuration: String) -> (BuildPlatform) -> (String?) -> (String?) -> BuildOptions {
		return { buildPlatform in { toolchain in { derivedDataPath in
			return self.init(configuration: configuration, platforms: buildPlatform.platforms, toolchain: toolchain, derivedDataPath: derivedDataPath)
		} } }
>>>>>>> 72c66dd6
	}

	public static func evaluate(_ m: CommandMode) -> Result<BuildOptions, CommandantError<CarthageError>> {
		return evaluate(m, addendum: "")
	}

	public static func evaluate(_ m: CommandMode, addendum: String) -> Result<BuildOptions, CommandantError<CarthageError>> {
		return create
			<*> m <| Option(key: "configuration", defaultValue: "Release", usage: "the Xcode configuration to build" + addendum)
			<*> m <| Option(key: "platform", defaultValue: .all, usage: "the platforms to build for (one of 'all', 'macOS', 'iOS', 'watchOS', 'tvOS', or comma-separated values of the formers except for 'all')" + addendum)
			<*> m <| Option<String?>(key: "toolchain", defaultValue: nil, usage: "the toolchain to build with")
			<*> m <| Option<String?>(key: "derived-data", defaultValue: nil, usage: "path to the custom derived data folder")
			<*> m <| Option(key: "cache-builds", defaultValue: true, usage: "use cached builds when possible")
	}
}

public struct BuildCommand: CommandType {
	public struct Options: OptionsType {
		public let buildOptions: BuildOptions
		public let skipCurrent: Bool
		public let colorOptions: ColorOptions
		public let isVerbose: Bool
		public let directoryPath: String
		public let dependenciesToBuild: [String]?

		public static func create(buildOptions: BuildOptions) -> (Bool) -> (ColorOptions) -> (Bool) -> (String) -> ([String]) -> Options {
			return { skipCurrent in { colorOptions in { isVerbose in { directoryPath in { dependenciesToBuild in
				let dependenciesToBuild: [String]? = dependenciesToBuild.isEmpty ? nil : dependenciesToBuild
				return self.init(buildOptions: buildOptions, skipCurrent: skipCurrent, colorOptions: colorOptions, isVerbose: isVerbose, directoryPath: directoryPath, dependenciesToBuild: dependenciesToBuild)
			} } } } }
		}

		public static func evaluate(_ m: CommandMode) -> Result<Options, CommandantError<CarthageError>> {
			return create
				<*> BuildOptions.evaluate(m)
				<*> m <| Option(key: "skip-current", defaultValue: true, usage: "don't skip building the Carthage project (in addition to its dependencies)")
				<*> ColorOptions.evaluate(m)
				<*> m <| Option(key: "verbose", defaultValue: false, usage: "print xcodebuild output inline")
				<*> m <| Option(key: "project-directory", defaultValue: FileManager.`default`.currentDirectoryPath, usage: "the directory containing the Carthage project")
				<*> m <| Argument(defaultValue: [], usage: "the dependency names to build")
		}
	}

	public let verb = "build"
	public let function = "Build the project's dependencies"

	public func run(_ options: Options) -> Result<(), CarthageError> {
		return self.buildWithOptions(options)
			.waitOnCommand()
	}

	/// Builds a project with the given options.
	public func buildWithOptions(options: Options) -> SignalProducer<(), CarthageError> {
		return self.openLoggingHandle(options)
			.flatMap(.merge) { (stdoutHandle, temporaryURL) -> SignalProducer<(), CarthageError> in
				let directoryURL = URL(fileURLWithPath: options.directoryPath, isDirectory: true)

				var buildProgress = self.buildProjectInDirectoryURL(directoryURL, options: options)
					.flatten(.concat)

				let stderrHandle = FileHandle.standardError

				// Redirect any error-looking messages from stdout, because
				// Xcode doesn't always forward them.
				if !options.isVerbose {
					let (_stdoutSignal, stdoutObserver) = Signal<Data, NoError>.pipe()
					let stdoutProducer = SignalProducer(_stdoutSignal)
					let grepTask: BuildSchemeProducer = Task("/usr/bin/grep", arguments: [ "--extended-regexp", "(warning|error|failed):" ]).launch(standardInput: stdoutProducer)
						.on(next: { taskEvent in
							switch taskEvent {
							case let .StandardOutput(data):
								stderrHandle.write(data)

							default:
								break
							}
						})
						.flatMapError { _ in .empty }
						.then(.empty)

					buildProgress = buildProgress
						.on(next: { taskEvent in
							switch taskEvent {
							case let .StandardOutput(data):
								stdoutObserver.send(value: data)

							default:
								break
							}
						}, terminated: {
							stdoutObserver.sendCompleted()
						}, interrupted: {
							stdoutObserver.sendInterrupted()
						})

					buildProgress = SignalProducer<BuildSchemeProducer, CarthageError>([ grepTask, buildProgress ])
						.flatten(.merge)
				}

				let formatting = options.colorOptions.formatting

				return buildProgress
					.on(started: {
						if let path = temporaryURL?.carthage_path {
							carthage.println(formatting.bullets + "xcodebuild output can be found in " + formatting.path(string: path))
						}
					}, next: { taskEvent in
						switch taskEvent {
						case let .Launch(task):
							stdoutHandle.write(task.description.data(using: .utf8)!)

						case let .StandardOutput(data):
							stdoutHandle.write(data)

						case let .StandardError(data):
							stderrHandle.write(data)

						case let .Success(project, scheme):
							carthage.println(formatting.bullets + "Building scheme " + formatting.quote(scheme) + " in " + formatting.projectName(string: project.description))
						}
					})
					.then(.empty)
			}
	}

	/// Builds the project in the given directory, using the given options.
	///
	/// Returns a producer of producers, representing each scheme being built.
	private func buildProjectInDirectoryURL(directoryURL: URL, options: Options) -> SignalProducer<BuildSchemeProducer, CarthageError> {
		let project = Project(directoryURL: directoryURL)

		var eventSink = ProjectEventSink(colorOptions: options.colorOptions)
		project.projectEvents.observeValues { eventSink.put($0) }

		let buildProducer = project.loadCombinedCartfile()
			.map { _ in project }
			.flatMapError { error -> SignalProducer<Project, CarthageError> in
				if options.skipCurrent {
					return SignalProducer(error: error)
				} else {
					// Ignore Cartfile loading failures. Assume the user just
					// wants to build the enclosing project.
					return .empty
				}
			}
			.flatMap(.merge) { project in
				return project.buildCheckedOutDependenciesWithOptions(options.buildOptions, dependenciesToBuild: options.dependenciesToBuild)
			}

		if options.skipCurrent {
			return buildProducer
		} else {
			let currentProducers = buildInDirectory(directoryURL, withOptions: options.buildOptions)
				.flatMapError { error -> BuildSchemeProducer in
					switch error {
					case let .noSharedFrameworkSchemes(project, _):
						// Log that building the current project is being skipped.
						eventSink.put(.skippedBuilding(project, error.description))
						return .empty

					default:
						return SignalProducer(error: error)
					}
				}
			return buildProducer.concat(value: currentProducers)
		}
	}

	/// Opens a temporary file on disk, returning a handle and the URL to the
	/// file.
	private func openTemporaryFile() -> SignalProducer<(FileHandle, URL), NSError> {
		return SignalProducer.attempt {
			var temporaryDirectoryTemplate: [CChar] = (NSTemporaryDirectory() as NSString).appendingPathComponent("carthage-xcodebuild.XXXXXX.log").nulTerminatedUTF8.map { CChar($0) }
			let logFD = temporaryDirectoryTemplate.withUnsafeMutableBufferPointer { (inout template: UnsafeMutableBufferPointer<CChar>) -> Int32 in
				return mkstemps(template.baseAddress, 4)
			}

			if logFD < 0 {
				return .failure(NSError(domain: NSPOSIXErrorDomain, code: Int(errno), userInfo: nil))
			}

			let temporaryPath = temporaryDirectoryTemplate.withUnsafeBufferPointer { (ptr: UnsafeBufferPointer<CChar>) -> String in
				return String.fromCString(ptr.baseAddress)!
			}

			let handle = FileHandle(fileDescriptor: logFD, closeOnDealloc: true)
			let fileURL = URL(fileURLWithPath: temporaryPath, isDirectory: false)
			return .success((handle, fileURL))
		}
	}

	/// Opens a file handle for logging, returning the handle and the URL to any
	/// temporary file on disk.
	private func openLoggingHandle(options: Options) -> SignalProducer<(FileHandle, URL?), CarthageError> {
		if options.isVerbose {
			let out: (FileHandle, URL?) = (FileHandle.standardOutput, nil)
			return SignalProducer(value: out)
		} else {
			return openTemporaryFile()
				.map { handle, url in (handle, Optional(url)) }
				.mapError { error in
					let temporaryDirectoryURL = URL(fileURLWithPath: NSTemporaryDirectory(), isDirectory: true)
					return .writeFailed(temporaryDirectoryURL, error)
				}
		}
	}
}

/// Represents the user's chosen platform to build for.
public enum BuildPlatform: Equatable {
	/// Build for all available platforms.
	case all

	/// Build only for iOS.
	case iOS

	/// Build only for macOS.
	case macOS

	/// Build only for watchOS.
	case watchOS

	/// Build only for tvOS.
	case tvOS

	/// Build for multiple platforms within the list.
	case multiple([BuildPlatform])

	/// The set of `Platform` corresponding to this setting.
	public var platforms: Set<Platform> {
		switch self {
		case .all:
			return []

		case .iOS:
			return [ .iOS ]

		case .macOS:
			return [ .macOS ]

		case .watchOS:
			return [ .watchOS ]

		case .tvOS:
			return [ .tvOS ]

		case let .multiple(buildPlatforms):
			return buildPlatforms.reduce([]) { (set, buildPlatform) in
				return set.union(buildPlatform.platforms)
			}
		}
	}
}

public func ==(lhs: BuildPlatform, rhs: BuildPlatform) -> Bool {
	switch (lhs, rhs) {
	case let (.multiple(left), .multiple(right)):
		return left == right

	case (.all, .all), (.iOS, .iOS), (.macOS, .macOS), (.watchOS, .watchOS), (.tvOS, .tvOS):
		return true

	case _:
		return false
	}
}

extension BuildPlatform: CustomStringConvertible {
	public var description: String {
		switch self {
		case .all:
			return "all"

		case .iOS:
			return "iOS"

		case .macOS:
			return "macOS"

		case .watchOS:
			return "watchOS"

		case .tvOS:
			return "tvOS"

		case let .multiple(buildPlatforms):
			return buildPlatforms.map { $0.description }.joined(separator: ", ")
		}
	}
}

extension BuildPlatform: ArgumentType {
	public static let name = "platform"

	private static let acceptedStrings: [String: BuildPlatform] = [
		"macOS": .macOS, "Mac": .macOS, "OSX": .macOS, "macosx": .macOS,
		"iOS": .iOS, "iphoneos": .iOS, "iphonesimulator": .iOS,
		"watchOS": .watchOS, "watchsimulator": .watchOS,
		"tvOS": .tvOS, "tvsimulator": .tvOS, "appletvos": .tvOS, "appletvsimulator": .tvOS,
		"all": .all
	]

	public static func from(string: String) -> BuildPlatform? {
		let tokens = string.split()

		let findBuildPlatform: (String) -> BuildPlatform? = { string in
			return self.acceptedStrings.lazy
				.filter { key, _ in string.caseInsensitiveCompare(key) == .orderedSame }
				.map { _, platform in platform }
				.first
		}

		switch tokens.count {
		case 0:
			return nil

		case 1:
			return findBuildPlatform(tokens[0])

		default:
			var buildPlatforms = [BuildPlatform]()
			for token in tokens {
				if let found = findBuildPlatform(token) where found != .all {
					buildPlatforms.append(found)
				} else {
					// Reject if an invalid value is included in the comma-
					// separated string.
					return nil
				}
			}
			return .multiple(buildPlatforms)
		}
	}

	#if swift(>=3)
	#else
	public static func fromString(string: String) -> BuildPlatform? {
		return from(string)
	}
	#endif
}<|MERGE_RESOLUTION|>--- conflicted
+++ resolved
@@ -14,17 +14,10 @@
 import ReactiveTask
 
 extension BuildOptions: OptionsType {
-<<<<<<< HEAD
-	public static func create(configuration: String) -> BuildPlatform -> String? -> String? -> Bool -> BuildOptions {
+	public static func create(configuration: String) -> (BuildPlatform) -> (String?) -> (String?) -> Bool -> BuildOptions {
 		return { buildPlatform in { toolchain in { derivedDataPath in { cacheBuilds in
 			return self.init(configuration: configuration, platforms: buildPlatform.platforms, toolchain: toolchain, derivedDataPath: derivedDataPath, cacheBuilds: cacheBuilds)
 		} } } }
-=======
-	public static func create(configuration: String) -> (BuildPlatform) -> (String?) -> (String?) -> BuildOptions {
-		return { buildPlatform in { toolchain in { derivedDataPath in
-			return self.init(configuration: configuration, platforms: buildPlatform.platforms, toolchain: toolchain, derivedDataPath: derivedDataPath)
-		} } }
->>>>>>> 72c66dd6
 	}
 
 	public static func evaluate(_ m: CommandMode) -> Result<BuildOptions, CommandantError<CarthageError>> {
