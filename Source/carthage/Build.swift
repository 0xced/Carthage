//
//  Build.swift
//  Carthage
//
//  Created by Justin Spahr-Summers on 2014-10-11.
//  Copyright (c) 2014 Carthage. All rights reserved.
//

import CarthageKit
import Commandant
import Foundation
import Result
#if swift(>=3)
import ReactiveSwift
#else
import ReactiveCocoa
#endif
import ReactiveTask

<<<<<<< HEAD
extension BuildOptions: OptionsType {
	public static func create(configuration: String) -> (BuildPlatform) -> (String?) -> (String?) -> Bool -> BuildOptions {
		return { buildPlatform in { toolchain in { derivedDataPath in { cacheBuilds in
			return self.init(configuration: configuration, platforms: buildPlatform.platforms, toolchain: toolchain, derivedDataPath: derivedDataPath, cacheBuilds: cacheBuilds)
		} } } }
=======
extension BuildOptions: OptionsProtocol {
	public static func create(_ configuration: String) -> (BuildPlatform) -> (String?) -> (String?) -> BuildOptions {
		return { buildPlatform in { toolchain in { derivedDataPath in
			return self.init(configuration: configuration, platforms: buildPlatform.platforms, toolchain: toolchain, derivedDataPath: derivedDataPath)
		} } }
>>>>>>> 153b64c5
	}

	public static func evaluate(_ m: CommandMode) -> Result<BuildOptions, CommandantError<CarthageError>> {
		return evaluate(m, addendum: "")
	}

	public static func evaluate(_ m: CommandMode, addendum: String) -> Result<BuildOptions, CommandantError<CarthageError>> {
		return create
			<*> m <| Option(key: "configuration", defaultValue: "Release", usage: "the Xcode configuration to build" + addendum)
			<*> m <| Option(key: "platform", defaultValue: .all, usage: "the platforms to build for (one of 'all', 'macOS', 'iOS', 'watchOS', 'tvOS', or comma-separated values of the formers except for 'all')" + addendum)
			<*> m <| Option<String?>(key: "toolchain", defaultValue: nil, usage: "the toolchain to build with")
			<*> m <| Option<String?>(key: "derived-data", defaultValue: nil, usage: "path to the custom derived data folder")
			<*> m <| Option(key: "cache-builds", defaultValue: false, usage: "use cached builds when possible")
	}
}

public struct BuildCommand: CommandProtocol {
	public struct Options: OptionsProtocol {
		public let buildOptions: BuildOptions
		public let skipCurrent: Bool
		public let colorOptions: ColorOptions
		public let isVerbose: Bool
		public let directoryPath: String
		public let dependenciesToBuild: [String]?

		public static func create(_ buildOptions: BuildOptions) -> (Bool) -> (ColorOptions) -> (Bool) -> (String) -> ([String]) -> Options {
			return { skipCurrent in { colorOptions in { isVerbose in { directoryPath in { dependenciesToBuild in
				let dependenciesToBuild: [String]? = dependenciesToBuild.isEmpty ? nil : dependenciesToBuild
				return self.init(buildOptions: buildOptions, skipCurrent: skipCurrent, colorOptions: colorOptions, isVerbose: isVerbose, directoryPath: directoryPath, dependenciesToBuild: dependenciesToBuild)
			} } } } }
		}

		public static func evaluate(_ m: CommandMode) -> Result<Options, CommandantError<CarthageError>> {
			return create
				<*> BuildOptions.evaluate(m)
				<*> m <| Option(key: "skip-current", defaultValue: true, usage: "don't skip building the Carthage project (in addition to its dependencies)")
				<*> ColorOptions.evaluate(m)
				<*> m <| Option(key: "verbose", defaultValue: false, usage: "print xcodebuild output inline")
				<*> m <| Option(key: "project-directory", defaultValue: FileManager.`default`.currentDirectoryPath, usage: "the directory containing the Carthage project")
				<*> m <| Argument(defaultValue: [], usage: "the dependency names to build")
		}
	}

	public let verb = "build"
	public let function = "Build the project's dependencies"

	public func run(_ options: Options) -> Result<(), CarthageError> {
		return self.buildWithOptions(options)
			.waitOnCommand()
	}

	/// Builds a project with the given options.
	public func buildWithOptions(_ options: Options) -> SignalProducer<(), CarthageError> {
		return self.openLoggingHandle(options)
			.flatMap(.merge) { (stdoutHandle, temporaryURL) -> SignalProducer<(), CarthageError> in
				let directoryURL = URL(fileURLWithPath: options.directoryPath, isDirectory: true)

				var buildProgress = self.buildProjectInDirectoryURL(directoryURL, options: options)
					.flatten(.concat)

				let stderrHandle = FileHandle.standardError

				let formatting = options.colorOptions.formatting
				
				if !options.isVerbose {
					buildProgress = buildProgress.filter { event in
						switch event {
						case .launch, .success:
							return true
						case .standardOutput, .standardError:
							return false
						}
					}
				}

				return buildProgress
					.mapError { error -> CarthageError in
						if case let .buildFailed(taskError, _) = error {
							return .buildFailed(taskError, log: temporaryURL)
						} else {
							return error
						}
					}
					.on(
						started: {
							if let path = temporaryURL?.carthage_path {
								carthage.println(formatting.bullets + "xcodebuild output can be found in " + formatting.path(path))
							}
						},
						value: { taskEvent in
							switch taskEvent {
							case let .launch(task):
								stdoutHandle.write(task.description.data(using: .utf8)!)
								
							case let .standardOutput(data):
								stdoutHandle.write(data)
								
							case let .standardError(data):
								stderrHandle.write(data)
								
							case let .success(project, scheme):
								carthage.println(formatting.bullets + "Building scheme " + formatting.quote(scheme) + " in " + formatting.projectName(project.description))
							}
						}
					)
					.then(SignalProducer<(), CarthageError>.empty)
			}
	}

	/// Builds the project in the given directory, using the given options.
	///
	/// Returns a producer of producers, representing each scheme being built.
	private func buildProjectInDirectoryURL(_ directoryURL: URL, options: Options) -> SignalProducer<BuildSchemeProducer, CarthageError> {
		let project = Project(directoryURL: directoryURL)

		var eventSink = ProjectEventSink(colorOptions: options.colorOptions)
		project.projectEvents.observeValues { eventSink.put($0) }

		let buildProducer = project.loadCombinedCartfile()
			.map { _ in project }
			.flatMapError { error -> SignalProducer<Project, CarthageError> in
				if options.skipCurrent {
					return SignalProducer(error: error)
				} else {
					// Ignore Cartfile loading failures. Assume the user just
					// wants to build the enclosing project.
					return .empty
				}
			}
			.flatMap(.merge) { project in
				return project.buildCheckedOutDependenciesWithOptions(options.buildOptions, dependenciesToBuild: options.dependenciesToBuild)
			}

		if options.skipCurrent {
			return buildProducer
		} else {
			let currentProducers = buildInDirectory(directoryURL, withOptions: options.buildOptions)
				.flatMapError { error -> BuildSchemeProducer in
					switch error {
					case let .noSharedFrameworkSchemes(project, _):
						// Log that building the current project is being skipped.
						eventSink.put(.skippedBuilding(project, error.description))
						return .empty

					default:
						return SignalProducer(error: error)
					}
				}
			return buildProducer.concat(value: currentProducers)
		}
	}

	/// Opens a temporary file on disk, returning a handle and the URL to the
	/// file.
	private func openTemporaryFile() -> SignalProducer<(FileHandle, URL), NSError> {
		return SignalProducer.attempt {
			var temporaryDirectoryTemplate: ContiguousArray<CChar> = (NSTemporaryDirectory() as NSString).appendingPathComponent("carthage-xcodebuild.XXXXXX.log").utf8CString
			let logFD = temporaryDirectoryTemplate.withUnsafeMutableBufferPointer { (template: inout UnsafeMutableBufferPointer<CChar>) -> Int32 in
				return mkstemps(template.baseAddress, 4)
			}

			if logFD < 0 {
				return .failure(NSError(domain: NSPOSIXErrorDomain, code: Int(errno), userInfo: nil))
			}

			let temporaryPath = temporaryDirectoryTemplate.withUnsafeBufferPointer { (ptr: UnsafeBufferPointer<CChar>) -> String in
				return String(validatingUTF8: ptr.baseAddress!)!
			}

			let handle = FileHandle(fileDescriptor: logFD, closeOnDealloc: true)
			let fileURL = URL(fileURLWithPath: temporaryPath, isDirectory: false)
			return .success((handle, fileURL))
		}
	}

	/// Opens a file handle for logging, returning the handle and the URL to any
	/// temporary file on disk.
	private func openLoggingHandle(_ options: Options) -> SignalProducer<(FileHandle, URL?), CarthageError> {
		if options.isVerbose {
			let out: (FileHandle, URL?) = (FileHandle.standardOutput, nil)
			return SignalProducer(value: out)
		} else {
			return openTemporaryFile()
				.map { handle, url in (handle, Optional(url)) }
				.mapError { error in
					let temporaryDirectoryURL = URL(fileURLWithPath: NSTemporaryDirectory(), isDirectory: true)
					return .writeFailed(temporaryDirectoryURL, error)
				}
		}
	}
}

/// Represents the user's chosen platform to build for.
public enum BuildPlatform: Equatable {
	/// Build for all available platforms.
	case all

	/// Build only for iOS.
	case iOS

	/// Build only for macOS.
	case macOS

	/// Build only for watchOS.
	case watchOS

	/// Build only for tvOS.
	case tvOS

	/// Build for multiple platforms within the list.
	case multiple([BuildPlatform])

	/// The set of `Platform` corresponding to this setting.
	public var platforms: Set<Platform> {
		switch self {
		case .all:
			return []

		case .iOS:
			return [ .iOS ]

		case .macOS:
			return [ .macOS ]

		case .watchOS:
			return [ .watchOS ]

		case .tvOS:
			return [ .tvOS ]

		case let .multiple(buildPlatforms):
			return buildPlatforms.reduce([]) { (set, buildPlatform) in
				return set.union(buildPlatform.platforms)
			}
		}
	}
}

public func ==(_ lhs: BuildPlatform, _ rhs: BuildPlatform) -> Bool {
	switch (lhs, rhs) {
	case let (.multiple(left), .multiple(right)):
		return left == right

	case (.all, .all), (.iOS, .iOS), (.macOS, .macOS), (.watchOS, .watchOS), (.tvOS, .tvOS):
		return true

	case _:
		return false
	}
}

extension BuildPlatform: CustomStringConvertible {
	public var description: String {
		switch self {
		case .all:
			return "all"

		case .iOS:
			return "iOS"

		case .macOS:
			return "macOS"

		case .watchOS:
			return "watchOS"

		case .tvOS:
			return "tvOS"

		case let .multiple(buildPlatforms):
			return buildPlatforms.map { $0.description }.joined(separator: ", ")
		}
	}
}

extension BuildPlatform: ArgumentProtocol {
	public static let name = "platform"

	private static let acceptedStrings: [String: BuildPlatform] = [
		"macOS": .macOS, "Mac": .macOS, "OSX": .macOS, "macosx": .macOS,
		"iOS": .iOS, "iphoneos": .iOS, "iphonesimulator": .iOS,
		"watchOS": .watchOS, "watchsimulator": .watchOS,
		"tvOS": .tvOS, "tvsimulator": .tvOS, "appletvos": .tvOS, "appletvsimulator": .tvOS,
		"all": .all
	]

	public static func from(string: String) -> BuildPlatform? {
		let tokens = string.split()

		let findBuildPlatform: (String) -> BuildPlatform? = { string in
			return self.acceptedStrings.lazy
				.filter { key, _ in string.caseInsensitiveCompare(key) == .orderedSame }
				.map { _, platform in platform }
				.first
		}

		switch tokens.count {
		case 0:
			return nil

		case 1:
			return findBuildPlatform(tokens[0])

		default:
			var buildPlatforms = [BuildPlatform]()
			for token in tokens {
				if let found = findBuildPlatform(token), found != .all {
					buildPlatforms.append(found)
				} else {
					// Reject if an invalid value is included in the comma-
					// separated string.
					return nil
				}
			}
			return .multiple(buildPlatforms)
		}
	}

	#if swift(>=3)
	#else
	public static func fromString(string: String) -> BuildPlatform? {
		return from(string)
	}
	#endif
}<|MERGE_RESOLUTION|>--- conflicted
+++ resolved
@@ -17,19 +17,11 @@
 #endif
 import ReactiveTask
 
-<<<<<<< HEAD
 extension BuildOptions: OptionsType {
-	public static func create(configuration: String) -> (BuildPlatform) -> (String?) -> (String?) -> Bool -> BuildOptions {
+	public static func create(_ configuration: String) -> (BuildPlatform) -> (String?) -> (String?) -> Bool -> BuildOptions {
 		return { buildPlatform in { toolchain in { derivedDataPath in { cacheBuilds in
 			return self.init(configuration: configuration, platforms: buildPlatform.platforms, toolchain: toolchain, derivedDataPath: derivedDataPath, cacheBuilds: cacheBuilds)
 		} } } }
-=======
-extension BuildOptions: OptionsProtocol {
-	public static func create(_ configuration: String) -> (BuildPlatform) -> (String?) -> (String?) -> BuildOptions {
-		return { buildPlatform in { toolchain in { derivedDataPath in
-			return self.init(configuration: configuration, platforms: buildPlatform.platforms, toolchain: toolchain, derivedDataPath: derivedDataPath)
-		} } }
->>>>>>> 153b64c5
 	}
 
 	public static func evaluate(_ m: CommandMode) -> Result<BuildOptions, CommandantError<CarthageError>> {
