--- conflicted
+++ resolved
@@ -235,13 +235,8 @@
 			}
 		}
 
-<<<<<<< HEAD
 		it("should error out with .noSharedFrameworkSchemes if there is no shared framework schemes") {
-			let _directoryURL = NSBundle(forClass: self.dynamicType).URLForResource("Swell-0.5.0", withExtension: nil)!
-=======
-		it("should error out with .NoSharedFrameworkSchemes if there is no shared framework schemes") {
 			let _directoryURL = NSBundle(forClass: type(of: self)).URLForResource("Swell-0.5.0", withExtension: nil)!
->>>>>>> bee0d84f
 			let _buildFolderURL = _directoryURL.appendingPathComponent(CarthageBinariesFolderPath)
 
 			_ = try? NSFileManager.defaultManager().removeItemAtURL(_buildFolderURL)
